--- conflicted
+++ resolved
@@ -648,7 +648,6 @@
 
             let protostones_iter = protostones.into_iter();
             // by default, all protorunes that come in as input will be given to the
-<<<<<<< HEAD
             // first protostone with a matching protocol_tag
             if let Some(position) = protostones_iter
                 .clone()
@@ -661,16 +660,6 @@
                 )?;
             }
             protostones_iter
-=======
-            // first protostone (which has a virtual vout of num outputs + 1)
-            Self::handle_leftover_runes(
-                &mut balance_sheet,
-                &mut proto_balances_by_output,
-                (tx.output.len() as u32) + 1
-            )?;
-            protostones
-                .into_iter()
->>>>>>> 865239e5
                 .enumerate()
                 .map(|(i, stone)| {
                     let shadow_vout = (i as u32) + (tx.output.len() as u32) + 1;
