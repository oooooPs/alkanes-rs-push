use bitcoin::{Address, Network, Script};
use metashrew_support::address::{AddressEncoding, Payload};
use bech32::Hrp;
static mut _NETWORK: Option<NetworkParams> = None;

<<<<<<< HEAD
#[derive(Debug)]
=======
#[derive(Clone, Debug, Default)]
>>>>>>> 37793569
pub struct NetworkParams {
  pub bech32_prefix: String,
  pub p2pkh_prefix: u8,
  pub p2sh_prefix: u8,
}

pub fn set_network(params: NetworkParams) {
  unsafe {
    _NETWORK = Some(params);
  }
}

pub fn get_network() -> &'static NetworkParams {
  unsafe { _NETWORK.as_ref().unwrap() }
}

pub fn get_network_option() -> Option<&'static NetworkParams> {
  unsafe { _NETWORK.as_ref().clone() }
}

pub fn to_address_str(script: &Script) -> Option<String> {
    let config = get_network();
    Some(AddressEncoding {
      p2pkh_prefix: config.p2pkh_prefix,
      p2sh_prefix: config.p2sh_prefix,
      hrp: Hrp::parse_unchecked(&config.bech32_prefix),
      payload: &Payload::from_script(script).ok()?
    }.to_string())
}<|MERGE_RESOLUTION|>--- conflicted
+++ resolved
@@ -3,11 +3,7 @@
 use bech32::Hrp;
 static mut _NETWORK: Option<NetworkParams> = None;
 
-<<<<<<< HEAD
-#[derive(Debug)]
-=======
 #[derive(Clone, Debug, Default)]
->>>>>>> 37793569
 pub struct NetworkParams {
   pub bech32_prefix: String,
   pub p2pkh_prefix: u8,
