--- conflicted
+++ resolved
@@ -22,12 +22,8 @@
 #[cfg(test)]
 pub mod networks;
 #[cfg(test)]
-<<<<<<< HEAD
-pub mod serialization;
-#[cfg(test)]
-pub mod view;
-=======
 pub mod owned_token_abi;
 #[cfg(test)]
 pub mod serialization;
->>>>>>> dc0d8752
+#[cfg(test)]
+pub mod view;