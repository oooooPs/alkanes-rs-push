use crate::message::AlkaneMessageContext;
<<<<<<< HEAD
use crate::view::simulate_parcel;
use alkanes_support::response::ExtendedCallResponse;
=======
use crate::utils::u128_from_bytes;
use crate::view::simulate_parcel;
use alkanes_support::{id::AlkaneId, response::ExtendedCallResponse};
>>>>>>> 954ff385
use anyhow::Result;
use bitcoin::blockdata::block::Block;
use bitcoin::blockdata::transaction::Transaction;
use bitcoin::consensus::Decodable;
use std::io::Cursor;
use metashrew::{flush, input};
use metashrew_support::compat::{to_arraybuffer_layout, to_passback_ptr};
use ordinals::{Artifact, Runestone};
<<<<<<< HEAD
use protobuf::{SpecialFields, Message, MessageField};
use protorune::message::MessageContextParcel;
use protorune::{message::MessageContext, Protorune};
use protorune_support::protostone::Protostone;
use protorune_support::rune_transfer::{RuneTransfer};
use protorune_support::balance_sheet::{ProtoruneRuneId};
use protorune_support::utils::{consensus_decode};
use bitcoin::blockdata::transaction::Transaction;
=======
use protobuf::{Message, MessageField, SpecialFields};
use protorune::message::MessageContextParcel;
use protorune::{message::MessageContext, Protorune};
use protorune_support::protostone::Protostone;
use protorune_support::rune_transfer::RuneTransfer;
use protorune_support::utils::consensus_decode;
use std::io::Cursor;
>>>>>>> 954ff385
pub mod message;
pub mod proto;
#[cfg(test)]
pub mod tests;
pub mod utils;
pub mod view;
pub mod vm;

use crate::vm::fuel::set_message_count;

pub fn count_alkanes_protomessages(block: &Block) {
    let mut count: u64 = 0;
    for tx in &block.txdata {
        if let Some(Artifact::Runestone(ref runestone)) = Runestone::decipher(tx) {
            if let Ok(protostones) = Protostone::from_runestone(runestone) {
                for protostone in protostones {
                    if protostone.protocol_tag == AlkaneMessageContext::protocol_tag()
                        && protostone.message.len() != 0
                    {
                        count = count + 1;
                    }
                }
            }
        }
    }
    set_message_count(count);
}

pub fn index_block(block: &Block, height: u32) -> Result<()> {
    count_alkanes_protomessages(&block);
    Protorune::index_block::<AlkaneMessageContext>(block.clone(), height.into())?;
    Ok(())
}

<<<<<<< HEAD
pub fn u128_from_bytes(v: Vec<u8>) -> u128 {
  let untyped: &[u8] = &v;
  let bytes: [u8; 16] = untyped.try_into().unwrap();
  u128::from_le_bytes(bytes)
}

=======
>>>>>>> 954ff385
impl Into<MessageContextParcel> for proto::alkanes::MessageContextParcel {
    fn into(self) -> MessageContextParcel {
        let mut result = MessageContextParcel::default();
        result.height = self.height;
        result.block = consensus_decode::<Block>(&mut Cursor::new(self.block)).unwrap();
<<<<<<< HEAD
        result.transaction = consensus_decode::<Transaction>(&mut Cursor::new(self.transaction)).unwrap();
=======
        result.transaction =
            consensus_decode::<Transaction>(&mut Cursor::new(self.transaction)).unwrap();
>>>>>>> 954ff385
        result.vout = self.vout;
        result.calldata = self.calldata;
        result.runes = self
            .alkanes
            .into_iter()
            .map(|v| RuneTransfer {
<<<<<<< HEAD
                id: ProtoruneRuneId {
                    block: u128_from_bytes(v.id.block.clone()),
                    tx: u128_from_bytes(v.id.tx.clone())
                },
                value: u128_from_bytes(v.value.clone())
=======
                id: AlkaneId {
                    block: u128_from_bytes(v.id.block.clone()),
                    tx: u128_from_bytes(v.id.tx.clone()),
                }
                .into(),
                value: u128_from_bytes(v.value.clone()),
>>>>>>> 954ff385
            })
            .collect::<Vec<RuneTransfer>>();
        result.pointer = self.pointer;
        result.refund_pointer = self.refund_pointer;
        result
    }
}

impl Into<proto::alkanes::ExtendedCallResponse> for ExtendedCallResponse {
    fn into(self) -> proto::alkanes::ExtendedCallResponse {
        let mut result: proto::alkanes::ExtendedCallResponse =
            proto::alkanes::ExtendedCallResponse::new();
<<<<<<< HEAD
        result.storage = self.storage
                .0
                .into_iter()
                .map(|(key, value)| proto::alkanes::KeyValuePair { key, value, special_fields: SpecialFields::new()  })
                .collect::<Vec<proto::alkanes::KeyValuePair>>();
        result.data = self.data;
        result.alkanes = self.alkanes
                .0
                .into_iter()
                .map(|v| proto::alkanes::AlkaneTransfer {
                    id: MessageField::some(proto::alkanes::AlkaneId {
                        block: v.id.block.to_le_bytes().to_vec(),
                        tx: v.id.tx.to_le_bytes().to_vec(),
                        special_fields: SpecialFields::new(),
                    }),
                    special_fields: SpecialFields::new(),
                    value: v.value.to_le_bytes().to_vec(),
                })
                .collect::<Vec<proto::alkanes::AlkaneTransfer>>();
        
=======
        result.storage = self
            .storage
            .0
            .into_iter()
            .map(|(key, value)| proto::alkanes::KeyValuePair {
                key,
                value,
                special_fields: SpecialFields::new(),
            })
            .collect::<Vec<proto::alkanes::KeyValuePair>>();
        result.data = self.data;
        result.alkanes = self
            .alkanes
            .0
            .into_iter()
            .map(|v| proto::alkanes::AlkaneTransfer {
                id: MessageField::some(proto::alkanes::AlkaneId {
                    block: v.id.block.to_le_bytes().to_vec(),
                    tx: v.id.tx.to_le_bytes().to_vec(),
                    special_fields: SpecialFields::new(),
                }),
                special_fields: SpecialFields::new(),
                value: v.value.to_le_bytes().to_vec(),
            })
            .collect::<Vec<proto::alkanes::AlkaneTransfer>>();

>>>>>>> 954ff385
        result
    }
}

#[no_mangle]
pub fn simulate() -> i32 {
    let data = input();
    let _height = u32::from_le_bytes((&data[0..4]).try_into().unwrap());
    let reader = &data[4..];
    let mut result: proto::alkanes::SimulateResponse = proto::alkanes::SimulateResponse::new();
    let (response, gas_used) = simulate_parcel(
        &proto::alkanes::MessageContextParcel::parse_from_bytes(reader)
            .unwrap()
            .into(),
    )
    .unwrap();
    result.execution = MessageField::some(response.into());
    result.gas_used = gas_used;
    to_passback_ptr(&mut to_arraybuffer_layout::<&[u8]>(
        result.write_to_bytes().unwrap().as_ref(),
    ))
}

#[no_mangle]
pub fn _start() {
    let data = input();
    let height = u32::from_le_bytes((&data[0..4]).try_into().unwrap());
    let mut reader = &data[4..];
    let block = Block::consensus_decode(&mut reader).unwrap();
    index_block(&block, height).unwrap();
    flush();
}<|MERGE_RESOLUTION|>--- conflicted
+++ resolved
@@ -1,38 +1,22 @@
 use crate::message::AlkaneMessageContext;
-<<<<<<< HEAD
+use crate::utils::u128_from_bytes;
 use crate::view::simulate_parcel;
 use alkanes_support::response::ExtendedCallResponse;
-=======
-use crate::utils::u128_from_bytes;
-use crate::view::simulate_parcel;
-use alkanes_support::{id::AlkaneId, response::ExtendedCallResponse};
->>>>>>> 954ff385
 use anyhow::Result;
 use bitcoin::blockdata::block::Block;
 use bitcoin::blockdata::transaction::Transaction;
 use bitcoin::consensus::Decodable;
-use std::io::Cursor;
 use metashrew::{flush, input};
 use metashrew_support::compat::{to_arraybuffer_layout, to_passback_ptr};
 use ordinals::{Artifact, Runestone};
-<<<<<<< HEAD
-use protobuf::{SpecialFields, Message, MessageField};
-use protorune::message::MessageContextParcel;
-use protorune::{message::MessageContext, Protorune};
-use protorune_support::protostone::Protostone;
-use protorune_support::rune_transfer::{RuneTransfer};
-use protorune_support::balance_sheet::{ProtoruneRuneId};
-use protorune_support::utils::{consensus_decode};
-use bitcoin::blockdata::transaction::Transaction;
-=======
 use protobuf::{Message, MessageField, SpecialFields};
 use protorune::message::MessageContextParcel;
 use protorune::{message::MessageContext, Protorune};
+use protorune_support::balance_sheet::ProtoruneRuneId;
 use protorune_support::protostone::Protostone;
 use protorune_support::rune_transfer::RuneTransfer;
 use protorune_support::utils::consensus_decode;
 use std::io::Cursor;
->>>>>>> 954ff385
 pub mod message;
 pub mod proto;
 #[cfg(test)]
@@ -67,46 +51,24 @@
     Ok(())
 }
 
-<<<<<<< HEAD
-pub fn u128_from_bytes(v: Vec<u8>) -> u128 {
-  let untyped: &[u8] = &v;
-  let bytes: [u8; 16] = untyped.try_into().unwrap();
-  u128::from_le_bytes(bytes)
-}
-
-=======
->>>>>>> 954ff385
 impl Into<MessageContextParcel> for proto::alkanes::MessageContextParcel {
     fn into(self) -> MessageContextParcel {
         let mut result = MessageContextParcel::default();
         result.height = self.height;
         result.block = consensus_decode::<Block>(&mut Cursor::new(self.block)).unwrap();
-<<<<<<< HEAD
-        result.transaction = consensus_decode::<Transaction>(&mut Cursor::new(self.transaction)).unwrap();
-=======
         result.transaction =
             consensus_decode::<Transaction>(&mut Cursor::new(self.transaction)).unwrap();
->>>>>>> 954ff385
         result.vout = self.vout;
         result.calldata = self.calldata;
         result.runes = self
             .alkanes
             .into_iter()
             .map(|v| RuneTransfer {
-<<<<<<< HEAD
                 id: ProtoruneRuneId {
                     block: u128_from_bytes(v.id.block.clone()),
-                    tx: u128_from_bytes(v.id.tx.clone())
+                    tx: u128_from_bytes(v.id.tx.clone()),
                 },
-                value: u128_from_bytes(v.value.clone())
-=======
-                id: AlkaneId {
-                    block: u128_from_bytes(v.id.block.clone()),
-                    tx: u128_from_bytes(v.id.tx.clone()),
-                }
-                .into(),
                 value: u128_from_bytes(v.value.clone()),
->>>>>>> 954ff385
             })
             .collect::<Vec<RuneTransfer>>();
         result.pointer = self.pointer;
@@ -119,28 +81,6 @@
     fn into(self) -> proto::alkanes::ExtendedCallResponse {
         let mut result: proto::alkanes::ExtendedCallResponse =
             proto::alkanes::ExtendedCallResponse::new();
-<<<<<<< HEAD
-        result.storage = self.storage
-                .0
-                .into_iter()
-                .map(|(key, value)| proto::alkanes::KeyValuePair { key, value, special_fields: SpecialFields::new()  })
-                .collect::<Vec<proto::alkanes::KeyValuePair>>();
-        result.data = self.data;
-        result.alkanes = self.alkanes
-                .0
-                .into_iter()
-                .map(|v| proto::alkanes::AlkaneTransfer {
-                    id: MessageField::some(proto::alkanes::AlkaneId {
-                        block: v.id.block.to_le_bytes().to_vec(),
-                        tx: v.id.tx.to_le_bytes().to_vec(),
-                        special_fields: SpecialFields::new(),
-                    }),
-                    special_fields: SpecialFields::new(),
-                    value: v.value.to_le_bytes().to_vec(),
-                })
-                .collect::<Vec<proto::alkanes::AlkaneTransfer>>();
-        
-=======
         result.storage = self
             .storage
             .0
@@ -167,7 +107,6 @@
             })
             .collect::<Vec<proto::alkanes::AlkaneTransfer>>();
 
->>>>>>> 954ff385
         result
     }
 }
