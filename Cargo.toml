--- conflicted
+++ resolved
@@ -20,11 +20,9 @@
 auth_token = ["owned_token"]
 genesis_alkane = []
 genesis_protorune = []
-<<<<<<< HEAD
 amm_pool = ["auth_token"]
-=======
 all = []
->>>>>>> 061a34f7
+
 
 [dependencies]
 anyhow = "1.0.90"
@@ -49,19 +47,16 @@
 hex_lit = "0.1.1"
 
 [dev-dependencies]
-<<<<<<< HEAD
-metashrew = { path = "crates/metashrew", features = ["mock"] }
-protorune = { path = "crates/protorune", features = ["test_utils"] }
+
 alkanes = { path = ".", features = [
     "auth_token",
     "genesis_alkane",
     "genesis_protorune",
     "amm_pool",
 ] }
-=======
 metashrew = { path = "crates/metashrew", features = ["test-utils"] }
 protorune = { path = "crates/protorune", features = ["test-utils"] }
->>>>>>> 061a34f7
+
 
 [build-dependencies]
 anyhow = "1.0.90"
